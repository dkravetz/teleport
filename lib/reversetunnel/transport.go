--- conflicted
+++ resolved
@@ -221,13 +221,8 @@
 				return
 			}
 
-<<<<<<< HEAD
-			p.log.Debug("Handing off connection to a local SSH service")
+			p.log.Debugf("Handing off connection to a local %q service.", dreq.ConnType)
 			p.server.HandleConnection(sshutils.NewChConn(p.sconn, p.channel))
-=======
-			p.log.Debugf("Handing off connection to a local %q service.", dreq.ConnType)
-			p.server.HandleConnection(utils.NewChConn(p.sconn, p.channel))
->>>>>>> 87394177
 			return
 		}
 		// If this is a proxy and not an SSH node, try finding an inbound
