/*
Copyright 2016 Gravitational, Inc.

Licensed under the Apache License, Version 2.0 (the "License");
you may not use this file except in compliance with the License.
You may obtain a copy of the License at

    http://www.apache.org/licenses/LICENSE-2.0

Unless required by applicable law or agreed to in writing, software
distributed under the License is distributed on an "AS IS" BASIS,
WITHOUT WARRANTIES OR CONDITIONS OF ANY KIND, either express or implied.
See the License for the specific language governing permissions and
limitations under the License.
*/

package client

import (
	"bufio"
	"crypto/x509"
	"encoding/pem"
	"fmt"
	"io"
	"io/ioutil"
	"os"
	"os/user"
	"path/filepath"
	"strings"

	"golang.org/x/crypto/ssh"

	"github.com/gravitational/teleport"
	"github.com/gravitational/teleport/api/constants"
	"github.com/gravitational/teleport/lib/auth"
	"github.com/gravitational/teleport/lib/sshutils"
	"github.com/gravitational/teleport/lib/utils"

	"github.com/sirupsen/logrus"

	"github.com/gravitational/trace"
)

const (
	defaultKeyDir      = ProfileDir
	fileExtTLSCert     = "-x509.pem"
	fileExtPub         = ".pub"
	sessionKeyDir      = "keys"
	fileNameKnownHosts = "known_hosts"
	fileNameTLSCerts   = "certs.pem"
	kubeDirSuffix      = "-kube"
	dbDirSuffix        = "-db"

	// profileDirPerms is the default permissions applied to the profile
	// directory (usually ~/.tsh)
	profileDirPerms os.FileMode = 0700

	// keyFilePerms is the default permissions applied to key files (.cert, .key, pub)
	// under ~/.tsh
	keyFilePerms os.FileMode = 0600
)

// LocalKeyStore interface allows for different storage backends for tsh to
// load/save its keys.
//
// The _only_ filesystem-based implementation of LocalKeyStore is declared
// below (FSLocalKeyStore)
//
// TODO: add `getKubeTLSCerts`, `deleteKubeTLSCerts`, etc methods to `LocalKeyStore` to avoid handling different keystore implementations inside `KeyOption` implementations.
type LocalKeyStore interface {
	// AddKey adds the given session key for the proxy and username to the
	// storage backend.
	AddKey(proxy string, username string, key *Key) error

	// GetKey returns the session key for the given username and proxy.
	GetKey(proxy, username string, opts ...KeyOption) (*Key, error)

	// DeleteKey removes a specific session key from a proxy.
	DeleteKey(proxyHost, username string, opts ...KeyOption) error

	// DeleteKeyOption deletes only secrets specified by the provided key
	// options keeping user's SSH/TLS certificates and private key intact.
	DeleteKeyOption(proxyHost, username string, opts ...KeyOption) error

	// DeleteKeys removes all session keys from disk.
	DeleteKeys() error

	// AddKnownHostKeys adds the public key to the list of known hosts for
	// a hostname.
	AddKnownHostKeys(hostname string, keys []ssh.PublicKey) error

	// GetKnownHostKeys returns all public keys for a hostname.
	GetKnownHostKeys(hostname string) ([]ssh.PublicKey, error)

	// SaveCerts saves trusted TLS certificates of certificate authorities.
	SaveCerts(proxy string, cas []auth.TrustedCerts) error

	// GetCerts gets trusted TLS certificates of certificate authorities.
	GetCerts(proxy string) (*x509.CertPool, error)

	// GetCertsPEM gets trusted TLS certificates of certificate authorities.
	// Each returned byte slice contains an individual PEM block.
	GetCertsPEM(proxy string) ([][]byte, error)
}

// FSLocalKeyStore implements LocalKeyStore interface using the filesystem.
// Here's the file layout for the FS store:
//
// ~/.tsh/
// ├── known_hosts                   --> trusted certificate authorities (their keys) in a format similar to known_hosts
// └── keys
//    ├── one.example.com            --> Proxy hostname
//    │   ├── certs.pem              --> TLS CA certs for the Teleport CA
//    │   ├── foo                    --> RSA Private Key for user "foo"
//    │   ├── foo-cert.pub           --> SSH certificate for proxies and nodes
//    │   ├── foo.pub                --> Public Key
//    │   ├── foo-x509.pem           --> TLS client certificate for Auth Server
//    │   ├── foo-kube               --> Kubernetes certs for user "foo"
//    │   |   ├── root               --> Kubernetes certs for teleport cluster "root"
//    │   |   │   ├── kubeA-x509.pem --> TLS cert for Kubernetes cluster "kubeA"
//    │   |   │   └── kubeB-x509.pem --> TLS cert for Kubernetes cluster "kubeB"
//    │   |   └── leaf               --> Kubernetes certs for teleport cluster "leaf"
//    │   |       └── kubeC-x509.pem --> TLS cert for Kubernetes cluster "kubeC"
//    |   └── foo-db                 --> Database access certs for user "foo"
//    |       ├── root               --> Database access certs for cluster "root"
//    │       │   ├── dbA-x509.pem   --> TLS cert for database service "dbA"
//    │       │   └── dbB-x509.pem   --> TLS cert for database service "dbB"
//    │       └── leaf               --> Database access certs for cluster "leaf"
//    │           └── dbC-x509.pem   --> TLS cert for database service "dbC"
//    └── two.example.com
//        ├── certs.pem
//        ├── bar
//        ├── bar-cert.pub
//        ├── bar.pub
//        └── bar-x509.pem
type FSLocalKeyStore struct {
	fsLocalNonSessionKeyStore
}

// NewFSLocalKeyStore creates a new filesystem-based local keystore object
// and initializes it.
//
// If dirPath is empty, sets it to ~/.tsh.
func NewFSLocalKeyStore(dirPath string) (s *FSLocalKeyStore, err error) {
	dirPath, err = initKeysDir(dirPath)
	if err != nil {
		return nil, trace.Wrap(err)
	}

	return &FSLocalKeyStore{
		fsLocalNonSessionKeyStore: fsLocalNonSessionKeyStore{
			log: logrus.WithFields(logrus.Fields{
				trace.Component: teleport.ComponentKeyStore,
			}),
			KeyDir: dirPath,
		},
	}, nil
}

// AddKey adds a new key to the session store. If a key for the host is already
// stored, overwrites it.
func (fs *FSLocalKeyStore) AddKey(host, username string, key *Key) error {
	dirPath := fs.dirFor(host)
	if err := os.MkdirAll(dirPath, profileDirPerms); err != nil {
		fs.log.Error(err)
		return trace.ConvertSystemError(err)
	}
	writeBytes := func(fname string, data []byte) error {
		fp := filepath.Join(dirPath, fname)
		err := ioutil.WriteFile(fp, data, keyFilePerms)
		if err != nil {
			fs.log.Error(err)
		}
		return err
	}
<<<<<<< HEAD
	if err = writeBytes(username+constants.FileExtSSHCert, key.Cert); err != nil {
=======
	if err := writeBytes(username+fileExtCert, key.Cert); err != nil {
>>>>>>> 465d8295
		return trace.Wrap(err)
	}
	if err := writeBytes(username+fileExtTLSCert, key.TLSCert); err != nil {
		return trace.Wrap(err)
	}
	if err := writeBytes(username+fileExtPub, key.Pub); err != nil {
		return trace.Wrap(err)
	}
	if err := writeBytes(username, key.Priv); err != nil {
		return trace.Wrap(err)
	}
	// TODO(awly): unit test this.
	kubeDir := filepath.Join(dirPath, username+kubeDirSuffix, key.ClusterName)
	// Clean up any old kube certs.
	if err := os.RemoveAll(kubeDir); err != nil {
		return trace.Wrap(err)
	}
	if err := os.MkdirAll(kubeDir, os.ModeDir|profileDirPerms); err != nil {
		return trace.Wrap(err)
	}
	for kubeCluster, cert := range key.KubeTLSCerts {
		// Prevent directory traversal via a crafted kubernetes cluster name.
		//
		// This will confuse cluster cert loading (GetKey will return
		// kubernetes cluster names different from the ones stored here), but I
		// don't expect any well-meaning user to create bad names.
		kubeCluster = filepath.Clean(kubeCluster)

		fname := filepath.Join(username+kubeDirSuffix, key.ClusterName, kubeCluster+fileExtTLSCert)
		if err := writeBytes(fname, cert); err != nil {
			return trace.Wrap(err)
		}
	}
	for db, cert := range key.DBTLSCerts {
		fname := filepath.Join(username+dbDirSuffix, key.ClusterName, filepath.Clean(db)+fileExtTLSCert)
		if err := os.MkdirAll(filepath.Join(dirPath, filepath.Dir(fname)), os.ModeDir|profileDirPerms); err != nil {
			return trace.Wrap(err)
		}
		if err := writeBytes(fname, cert); err != nil {
			return trace.Wrap(err)
		}
	}
	return nil
}

// DeleteKey deletes a key from the local store
func (fs *FSLocalKeyStore) DeleteKey(host, username string, opts ...KeyOption) error {
	dirPath := fs.dirFor(host)
	files := []string{
		filepath.Join(dirPath, username+constants.FileExtSSHCert),
		filepath.Join(dirPath, username+fileExtTLSCert),
		filepath.Join(dirPath, username+fileExtPub),
		filepath.Join(dirPath, username),
	}
	for _, fn := range files {
		if err := os.Remove(fn); err != nil {
			return trace.Wrap(err)
		}
	}
	for _, o := range opts {
		if err := o.deleteKey(fs, keyIndex{proxyHost: host, username: username}); err != nil {
			return trace.Wrap(err)
		}
	}
	return nil
}

// DeleteKeyOption deletes only secrets specified by the provided key options
// keeping user's SSH/TLS certificates and private key intact.
//
// Useful when needing to log out of a specific service, like a particular
// database proxy.
func (fs *FSLocalKeyStore) DeleteKeyOption(host, username string, opts ...KeyOption) error {
	for _, o := range opts {
		if err := o.deleteKey(fs, keyIndex{proxyHost: host, username: username}); err != nil {
			return trace.Wrap(err)
		}
	}
	return nil
}

// DeleteKeys removes all session keys from disk.
func (fs *FSLocalKeyStore) DeleteKeys() error {
	dirPath := filepath.Join(fs.KeyDir, sessionKeyDir)

	err := os.RemoveAll(dirPath)
	if err != nil {
		return trace.Wrap(err)
	}

	return nil
}

// GetKey returns a key for a given host. If the key is not found,
// returns trace.NotFound error.
func (fs *FSLocalKeyStore) GetKey(proxyHost, username string, opts ...KeyOption) (*Key, error) {
	dirPath := fs.dirFor(proxyHost)
	_, err := ioutil.ReadDir(dirPath)
	if err != nil {
		return nil, trace.NotFound("no session keys for %v in %v", username, proxyHost)
	}

	certFile := filepath.Join(dirPath, username+constants.FileExtSSHCert)
	cert, err := ioutil.ReadFile(certFile)
	if err != nil {
		fs.log.Error(err)
		return nil, trace.Wrap(err)
	}
	tlsCertFile := filepath.Join(dirPath, username+fileExtTLSCert)
	tlsCert, err := ioutil.ReadFile(tlsCertFile)
	if err != nil {
		fs.log.Error(err)
		return nil, trace.Wrap(err)
	}
	pub, err := ioutil.ReadFile(filepath.Join(dirPath, username+fileExtPub))
	if err != nil {
		fs.log.Error(err)
		return nil, trace.Wrap(err)
	}
	priv, err := ioutil.ReadFile(filepath.Join(dirPath, username))
	if err != nil {
		fs.log.Error(err)
		return nil, trace.Wrap(err)
	}
	tlsCA, err := fs.GetCertsPEM(proxyHost)
	if err != nil {
		fs.log.Error(err)
		return nil, trace.Wrap(err)
	}

	key := &Key{
		Pub:       pub,
		Priv:      priv,
		Cert:      cert,
		ProxyHost: proxyHost,
		TLSCert:   tlsCert,
		TrustedCA: []auth.TrustedCerts{{
			TLSCertificates: tlsCA,
		}},
		KubeTLSCerts: make(map[string][]byte),
		DBTLSCerts:   make(map[string][]byte),
	}

	for _, o := range opts {
		if err := o.getKey(fs, keyIndex{proxyHost: proxyHost, username: username}, key); err != nil {
			fs.log.Error(err)
			return nil, trace.Wrap(err)
		}
	}

	// Validate the key loaded from disk.
	err = key.CheckCert()
	if err != nil {
		// KeyStore should return expired certificates as well
		if !utils.IsCertExpiredError(err) {
			return nil, trace.Wrap(err)
		}
	}
	sshCertExpiration, err := key.CertValidBefore()
	if err != nil {
		return nil, trace.Wrap(err)
	}
	tlsCertExpiration, err := key.TeleportTLSCertValidBefore()
	if err != nil {
		return nil, trace.Wrap(err)
	}

	// Note, we may be returning expired certificates here, that is okay. If the
	// certificates is expired, it's the responsibility of the TeleportClient to
	// perform cleanup of the certificates and the profile.
	fs.log.Debugf("Returning SSH certificate %q valid until %q, TLS certificate %q valid until %q.",
		certFile, sshCertExpiration, tlsCertFile, tlsCertExpiration)

	return key, nil
}

type keyIndex struct {
	proxyHost   string
	username    string
	clusterName string
}

// KeyOption is an additional step to run when loading (LocalKeyStore.GetKey)
// or deleting (LocalKeyStore.DeleteKey) keys. These are the steps skipped by
// default to reduce the amount of work that Get/DeleteKey performs by default.
type KeyOption interface {
	getKey(store LocalKeyStore, idx keyIndex, key *Key) error
	deleteKey(store LocalKeyStore, idx keyIndex) error
}

// WithKubeCerts returns a GetKeyOption to load kubernetes certificates from
// the store for a given teleport cluster.
func WithKubeCerts(teleportClusterName string) KeyOption {
	return withKubeCerts{teleportClusterName: teleportClusterName}
}

type withKubeCerts struct {
	teleportClusterName string
}

// TODO(awly): unit test this.
func (o withKubeCerts) getKey(store LocalKeyStore, idx keyIndex, key *Key) error {
	switch s := store.(type) {
	case *FSLocalKeyStore:
		dirPath := s.dirFor(idx.proxyHost)
		kubeDir := filepath.Join(dirPath, idx.username+kubeDirSuffix, o.teleportClusterName)
		kubeFiles, err := ioutil.ReadDir(kubeDir)
		if err != nil && !os.IsNotExist(err) {
			return trace.Wrap(err)
		}
		if key.KubeTLSCerts == nil {
			key.KubeTLSCerts = make(map[string][]byte)
		}
		for _, fi := range kubeFiles {
			data, err := ioutil.ReadFile(filepath.Join(kubeDir, fi.Name()))
			if err != nil {
				return trace.Wrap(err)
			}
			kubeCluster := strings.TrimSuffix(filepath.Base(fi.Name()), fileExtTLSCert)
			key.KubeTLSCerts[kubeCluster] = data
		}
	case *MemLocalKeyStore:
		idx.clusterName = o.teleportClusterName
		stored, ok := s.inMem[idx]
		if !ok {
			return trace.NotFound("key for %v not found", idx)
		}
		key.KubeTLSCerts = stored.KubeTLSCerts
	default:
		return trace.BadParameter("unexpected key store type %T", store)
	}
	if key.ClusterName == "" {
		key.ClusterName = o.teleportClusterName
	}
	return nil
}

func (o withKubeCerts) deleteKey(store LocalKeyStore, idx keyIndex) error {
	switch s := store.(type) {
	case *FSLocalKeyStore:
		dirPath := s.dirFor(idx.proxyHost)
		kubeCertsDir := filepath.Join(dirPath, idx.username+kubeDirSuffix, o.teleportClusterName)
		if err := os.RemoveAll(kubeCertsDir); err != nil {
			return trace.Wrap(err)
		}
	case *MemLocalKeyStore:
		idx.clusterName = o.teleportClusterName
		stored, ok := s.inMem[idx]
		if ok {
			stored.KubeTLSCerts = nil
		}
	default:
		return trace.BadParameter("unexpected key store type %T", store)
	}
	return nil
}

// WithDBCerts returns a GetKeyOption to load database access certificates
// from the store for a given Teleport cluster.
func WithDBCerts(teleportClusterName, dbName string) KeyOption {
	return withDBCerts{teleportClusterName: teleportClusterName, dbName: dbName}
}

type withDBCerts struct {
	teleportClusterName, dbName string
}

func (o withDBCerts) getKey(store LocalKeyStore, idx keyIndex, key *Key) error {
	switch s := store.(type) {
	case *FSLocalKeyStore:
		dirPath := s.dirFor(idx.proxyHost)
		dbDir := filepath.Join(dirPath, idx.username+dbDirSuffix, o.teleportClusterName)
		dbFiles, err := ioutil.ReadDir(dbDir)
		if err != nil && !os.IsNotExist(err) {
			return trace.Wrap(err)
		}
		if key.DBTLSCerts == nil {
			key.DBTLSCerts = make(map[string][]byte)
		}
		for _, fi := range dbFiles {
			data, err := ioutil.ReadFile(filepath.Join(dbDir, fi.Name()))
			if err != nil {
				return trace.Wrap(err)
			}
			dbName := strings.TrimSuffix(filepath.Base(fi.Name()), fileExtTLSCert)
			key.DBTLSCerts[dbName] = data
		}
	case *MemLocalKeyStore:
		idx.clusterName = o.teleportClusterName
		stored, ok := s.inMem[idx]
		if !ok {
			return trace.NotFound("key for %v not found", idx)
		}
		key.DBTLSCerts = stored.DBTLSCerts
	default:
		return trace.BadParameter("unexpected key store type %T", store)
	}
	if key.ClusterName == "" {
		key.ClusterName = o.teleportClusterName
	}
	return nil
}

func (o withDBCerts) deleteKey(store LocalKeyStore, idx keyIndex) error {
	// If database name is specified, remove only that cert, otherwise remove
	// certs for all databases a user is logged into.
	switch s := store.(type) {
	case *FSLocalKeyStore:
		dirPath := s.dirFor(idx.proxyHost)
		if o.dbName != "" {
			return os.Remove(filepath.Join(dirPath, idx.username+dbDirSuffix, o.teleportClusterName, o.dbName+fileExtTLSCert))
		}
		return os.RemoveAll(filepath.Join(dirPath, idx.username+dbDirSuffix, o.teleportClusterName))
	case *MemLocalKeyStore:
		idx.clusterName = o.teleportClusterName
		stored, ok := s.inMem[idx]
		if !ok {
			return trace.NotFound("key for %v not found", idx)
		}
		if o.dbName != "" {
			stored.DBTLSCerts[o.dbName] = nil
		} else {
			stored.DBTLSCerts = nil
		}
	default:
		return trace.BadParameter("unexpected key store type %T", store)
	}
	return nil
}

// initKeysDir initializes the keystore root directory. Usually it is ~/.tsh
func initKeysDir(dirPath string) (string, error) {
	var err error
	// not specified? use `~/.tsh`
	if dirPath == "" {
		u, err := user.Current()
		if err != nil {
			dirPath = os.TempDir()
		} else {
			dirPath = u.HomeDir
		}
		dirPath = filepath.Join(dirPath, defaultKeyDir)
	}
	// create if doesn't exist:
	_, err = os.Stat(dirPath)
	if err != nil {
		if os.IsNotExist(err) {
			err = os.MkdirAll(dirPath, os.ModeDir|profileDirPerms)
			if err != nil {
				return "", trace.ConvertSystemError(err)
			}
		} else {
			return "", trace.Wrap(err)
		}
	}

	return dirPath, nil
}

type fsLocalNonSessionKeyStore struct {
	// log holds the structured logger.
	log *logrus.Entry

	// KeyDir is the directory where all keys are stored.
	KeyDir string
}

// dirFor returns the path to the session keys for a given host. The value
// for fs.KeyDir is typically "~/.tsh", sessionKeyDir is typically "keys",
// and proxyHost typically has values like "proxy.example.com".
func (fs *fsLocalNonSessionKeyStore) dirFor(proxyHost string) string {
	return filepath.Join(fs.KeyDir, sessionKeyDir, proxyHost)
}

// GetCertsPEM returns trusted TLS certificates of certificate authorities PEM
// blocks.
func (fs *fsLocalNonSessionKeyStore) GetCertsPEM(proxy string) ([][]byte, error) {
	dir := fs.dirFor(proxy)
	data, err := ioutil.ReadFile(filepath.Join(dir, fileNameTLSCerts))
	if err != nil {
		return nil, trace.Wrap(err)
	}
	var blocks [][]byte
	for len(data) > 0 {
		block, rest := pem.Decode(data)
		if block == nil {
			break
		}
		if block.Type != "CERTIFICATE" || len(block.Headers) != 0 {
			fs.log.Debugf("Skipping PEM block type=%v headers=%v.", block.Type, block.Headers)
			continue
		}
		// rest contains the remainder of data after reading a block.
		// Therefore, the block length is len(data) - len(rest).
		// Use that length to slice the block from the start of data.
		blocks = append(blocks, data[:len(data)-len(rest)])
		data = rest
	}
	return blocks, nil
}

// GetCerts returns trusted TLS certificates of certificate authorities as
// x509.CertPool.
func (fs *fsLocalNonSessionKeyStore) GetCerts(proxy string) (*x509.CertPool, error) {
	blocks, err := fs.GetCertsPEM(proxy)
	if err != nil {
		return nil, trace.Wrap(err)
	}
	pool := x509.NewCertPool()
	for _, bytes := range blocks {
		block, _ := pem.Decode(bytes)
		if block == nil {
			continue
		}

		cert, err := x509.ParseCertificate(block.Bytes)
		if err != nil {
			return nil, trace.BadParameter("failed to parse certificate: %v", err)
		}
		fs.log.Debugf("Adding trusted cluster certificate authority %q to trusted pool.", cert.Issuer)
		pool.AddCert(cert)
	}
	return pool, nil
}

// GetKnownHostKeys returns all known public keys from 'known_hosts'
func (fs *fsLocalNonSessionKeyStore) GetKnownHostKeys(hostname string) ([]ssh.PublicKey, error) {
	bytes, err := ioutil.ReadFile(filepath.Join(fs.KeyDir, fileNameKnownHosts))
	if err != nil {
		if os.IsNotExist(err) {
			return nil, nil
		}
		return nil, trace.Wrap(err)
	}
	var (
		pubKey    ssh.PublicKey
		retval    []ssh.PublicKey = make([]ssh.PublicKey, 0)
		hosts     []string
		hostMatch bool
	)
	for err == nil {
		_, hosts, pubKey, _, bytes, err = ssh.ParseKnownHosts(bytes)
		if err == nil {
			hostMatch = (hostname == "")
			if !hostMatch {
				for i := range hosts {
					if hosts[i] == hostname {
						hostMatch = true
						break
					}
				}
			}
			if hostMatch {
				retval = append(retval, pubKey)
			}
		}
	}
	if err != io.EOF {
		return nil, trace.Wrap(err)
	}
	return retval, nil
}

// AddKnownHostKeys adds a new entry to 'known_hosts' file
func (fs *fsLocalNonSessionKeyStore) AddKnownHostKeys(hostname string, hostKeys []ssh.PublicKey) (retErr error) {
	fp, err := os.OpenFile(filepath.Join(fs.KeyDir, fileNameKnownHosts), os.O_CREATE|os.O_RDWR, 0640)
	if err != nil {
		return trace.ConvertSystemError(err)
	}
	defer utils.StoreErrorOf(fp.Close, &retErr)
	// read all existing entries into a map (this removes any pre-existing dupes)
	entries := make(map[string]int)
	output := make([]string, 0)
	scanner := bufio.NewScanner(fp)
	for scanner.Scan() {
		line := scanner.Text()
		if _, exists := entries[line]; !exists {
			output = append(output, line)
			entries[line] = 1
		}
	}

	// check if the scanner ran into an error
	if err := scanner.Err(); err != nil {
		return trace.Wrap(err)
	}

	// add every host key to the list of entries
	for i := range hostKeys {
		fs.log.Debugf("Adding known host %s with key: %v", hostname, sshutils.Fingerprint(hostKeys[i]))
		bytes := ssh.MarshalAuthorizedKey(hostKeys[i])
		line := strings.TrimSpace(fmt.Sprintf("%s %s", hostname, bytes))
		if _, exists := entries[line]; !exists {
			output = append(output, line)
		}
	}
	// re-create the file:
	_, err = fp.Seek(0, 0)
	if err != nil {
		return trace.Wrap(err)
	}
	if err = fp.Truncate(0); err != nil {
		return trace.Wrap(err)
	}
	for _, line := range output {
		fmt.Fprintf(fp, "%s\n", line)
	}
	return fp.Sync()
}

// SaveCerts saves trusted TLS certificates of certificate authorities
func (fs *fsLocalNonSessionKeyStore) SaveCerts(proxy string, cas []auth.TrustedCerts) (retErr error) {
	dir := fs.dirFor(proxy)
	if err := os.MkdirAll(dir, profileDirPerms); err != nil {
		fs.log.Error(err)
		return trace.ConvertSystemError(err)
	}

	fp, err := os.OpenFile(filepath.Join(dir, fileNameTLSCerts), os.O_CREATE|os.O_RDWR|os.O_TRUNC, 0640)
	if err != nil {
		return trace.ConvertSystemError(err)
	}
	defer utils.StoreErrorOf(fp.Close, &retErr)
	for _, ca := range cas {
		for _, cert := range ca.TLSCertificates {
			if _, err := fp.Write(cert); err != nil {
				return trace.ConvertSystemError(err)
			}
			if _, err := fmt.Fprintln(fp); err != nil {
				return trace.ConvertSystemError(err)
			}
		}
	}
	return fp.Sync()
}

// noLocalKeyStore is a LocalKeyStore representing the absence of a keystore.
// All methods return errors. This exists to avoid nil checking everywhere in
// LocalKeyAgent and prevent nil pointer panics.
type noLocalKeyStore struct{}

var errNoLocalKeyStore = trace.NotFound("there is no local keystore")

func (noLocalKeyStore) AddKey(proxy string, username string, key *Key) error {
	return errNoLocalKeyStore
}
func (noLocalKeyStore) GetKey(proxy, username string, opts ...KeyOption) (*Key, error) {
	return nil, errNoLocalKeyStore
}
func (noLocalKeyStore) DeleteKey(proxyHost, username string, opts ...KeyOption) error {
	return errNoLocalKeyStore
}
func (noLocalKeyStore) DeleteKeyOption(proxyHost, username string, opts ...KeyOption) error {
	return errNoLocalKeyStore
}
func (noLocalKeyStore) DeleteKeys() error { return errNoLocalKeyStore }
func (noLocalKeyStore) AddKnownHostKeys(hostname string, keys []ssh.PublicKey) error {
	return errNoLocalKeyStore
}
func (noLocalKeyStore) GetKnownHostKeys(hostname string) ([]ssh.PublicKey, error) {
	return nil, errNoLocalKeyStore
}
func (noLocalKeyStore) SaveCerts(proxy string, cas []auth.TrustedCerts) error {
	return errNoLocalKeyStore
}
func (noLocalKeyStore) GetCerts(proxy string) (*x509.CertPool, error) { return nil, errNoLocalKeyStore }
func (noLocalKeyStore) GetCertsPEM(proxy string) ([][]byte, error)    { return nil, errNoLocalKeyStore }

// MemLocalKeyStore is an in-memory session keystore implementation.
type MemLocalKeyStore struct {
	fsLocalNonSessionKeyStore
	inMem map[keyIndex]*Key
}

// NewMemLocalKeyStore initializes a MemLocalKeyStore, the key directory here is only used
// for storing CA certificates and known host fingerprints.
func NewMemLocalKeyStore(dirPath string) (*MemLocalKeyStore, error) {
	dirPath, err := initKeysDir(dirPath)
	if err != nil {
		return nil, trace.Wrap(err)
	}

	inMem := make(map[keyIndex]*Key)
	return &MemLocalKeyStore{fsLocalNonSessionKeyStore: fsLocalNonSessionKeyStore{
		log: logrus.WithFields(logrus.Fields{
			trace.Component: teleport.ComponentKeyStore,
		}),
		KeyDir: dirPath,
	}, inMem: inMem}, nil
}

// AddKey writes a key to the underlying key store.
func (s *MemLocalKeyStore) AddKey(proxy string, username string, key *Key) error {
	s.inMem[keyIndex{proxyHost: proxy, username: username}] = key
	if key.ClusterName != "" {
		s.inMem[keyIndex{proxyHost: proxy, username: username, clusterName: key.ClusterName}] = key
	}
	return nil
}

// GetKey returns the session key for the given username and proxy.
func (s *MemLocalKeyStore) GetKey(proxy, username string, opts ...KeyOption) (*Key, error) {
	idx := keyIndex{proxyHost: proxy, username: username}
	entry, ok := s.inMem[idx]
	if !ok {
		return nil, trace.NotFound("key for %v not found", idx)
	}
	for _, o := range opts {
		if err := o.getKey(s, idx, entry); err != nil {
			s.log.Error(err)
			return nil, trace.Wrap(err)
		}
	}
	return entry, nil
}

// DeleteKey removes a specific session key from a proxy.
func (s *MemLocalKeyStore) DeleteKey(proxyHost, username string, opts ...KeyOption) error {
	delete(s.inMem, keyIndex{proxyHost: proxyHost, username: username})
	s.DeleteKeyOption(proxyHost, username, opts...)
	return nil
}

// DeleteKeys removes all session keys.
func (s *MemLocalKeyStore) DeleteKeys() error {
	s.inMem = make(map[keyIndex]*Key)
	return nil
}

// DeleteKeyOption deletes only secrets specified by the provided key
// options keeping user's SSH/TLS certificates and private key intact.
func (s *MemLocalKeyStore) DeleteKeyOption(proxyHost, username string, opts ...KeyOption) error {
	for _, o := range opts {
		if err := o.deleteKey(s, keyIndex{proxyHost: proxyHost, username: username}); err != nil {
			return trace.Wrap(err)
		}
	}
	return nil
}<|MERGE_RESOLUTION|>--- conflicted
+++ resolved
@@ -173,11 +173,7 @@
 		}
 		return err
 	}
-<<<<<<< HEAD
-	if err = writeBytes(username+constants.FileExtSSHCert, key.Cert); err != nil {
-=======
-	if err := writeBytes(username+fileExtCert, key.Cert); err != nil {
->>>>>>> 465d8295
+	if err := writeBytes(username+constants.FileExtSSHCert, key.Cert); err != nil {
 		return trace.Wrap(err)
 	}
 	if err := writeBytes(username+fileExtTLSCert, key.TLSCert); err != nil {
